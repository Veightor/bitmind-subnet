--- conflicted
+++ resolved
@@ -185,20 +185,6 @@
     )
 
     parser.add_argument(
-        "--proxy.port",
-        type=int,
-        help="The port to run the proxy on.",
-        default=47923, #None
-    )
-
-    parser.add_argument(
-        "--proxy.proxy_client_url",
-        type=str,
-        help="The url initialize credentials for proxy.",
-        default="http://0.0.0.0:47927",
-    )
-
-    parser.add_argument(
         "--neuron.name",
         type=str,
         help="Trials for this neuron go in neuron.root / (wallet_cold - wallet_hot) / neuron.name. ",
@@ -271,7 +257,6 @@
         default="opentensor-dev",
     )
 
-<<<<<<< HEAD
     parser.add_argument(
         "--proxy.port",
         type=int,
@@ -286,8 +271,6 @@
         default="https://subnet-api.bitmindlabs.ai"
     )
 
-=======
->>>>>>> 92cf3e44
 
 def config(cls):
     """
