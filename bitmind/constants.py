import os


WANDB_PROJECT = 'bitmind-subnet'
WANDB_ENTITY = 'bitmindai'

DATASET_META = {
    "real": [
        {"path": "bitmind/bm-real"}
    ],
    "fake": [
        {"path": "bitmind/bm-realvisxl"},
        {"path": "bitmind/bm-mobius"},
        {"path": "bitmind/bm-sdxl"}
    ]
}

FACE_TRAINING_DATASET_META = {
    "real": [
        {"path": "bitmind/ffhq-256_training_faces", "name": "base_transforms"},
        {"path": "bitmind/celeb-a-hq_training_faces", "name": "base_transforms"}

    ],
    "fake": [
        {"path": "bitmind/ffhq-256___stable-diffusion-xl-base-1.0_training_faces", "name": "base_transforms"},
        {"path": "bitmind/celeb-a-hq___stable-diffusion-xl-base-1.0___256_training_faces", "name": "base_transforms"}
<<<<<<< HEAD
=======
    ]
}

VALIDATOR_DATASET_META = {
    "real": [
        {"path": "bitmind/bm-real"},
        {"path": "bitmind/open-images-v7"},
        {"path": "bitmind/celeb-a-hq"},
        {"path": "bitmind/ffhq-256"}
>>>>>>> 9ec4761d
    ]
}

VALIDATOR_MODEL_META = {
    "prompt_generators": [
        {
            "model": "Gustavosta/MagicPrompt-Stable-Diffusion",
            "tokenizer": "gpt2",
            "device": -1
        }
    ],
    "diffusers": [
        {
            "path": "stabilityai/stable-diffusion-xl-base-1.0",
            "use_safetensors": True,
            "variant": "fp16",
            "pipeline": "StableDiffusionXLPipeline"
        },
        {
            "path": "SG161222/RealVisXL_V4.0",
            "use_safetensors": True,
            "variant": "fp16",
            "pipeline": "StableDiffusionXLPipeline"
        },
        {
            "path": "Corcelio/mobius",
            "use_safetensors": True,
            "pipeline": "StableDiffusionXLPipeline"
        }
    ]
}

HUGGINGFACE_CACHE_DIR = os.path.expanduser('~/.cache/huggingface')

TARGET_IMAGE_SIZE = (256, 256)

PROMPT_TYPES = ('random', 'annotation')

PROMPT_GENERATOR_ARGS = {
    m['model']: m for m in VALIDATOR_MODEL_META['prompt_generators']
}

PROMPT_GENERATOR_NAMES = list(PROMPT_GENERATOR_ARGS.keys())

DIFFUSER_ARGS = {
    m['path']: {k: v for k, v in m.items() if k != 'path' and k != 'pipeline'}  
    for m in VALIDATOR_MODEL_META['diffusers']
}

DIFFUSER_PIPELINE = {
    m['path']: m['pipeline'] for m in VALIDATOR_MODEL_META['diffusers'] if 'pipeline' in m
}

DIFFUSER_NAMES = list(DIFFUSER_ARGS.keys())

IMAGE_ANNOTATION_MODEL = "Salesforce/blip2-opt-2.7b-coco"<|MERGE_RESOLUTION|>--- conflicted
+++ resolved
@@ -24,8 +24,6 @@
     "fake": [
         {"path": "bitmind/ffhq-256___stable-diffusion-xl-base-1.0_training_faces", "name": "base_transforms"},
         {"path": "bitmind/celeb-a-hq___stable-diffusion-xl-base-1.0___256_training_faces", "name": "base_transforms"}
-<<<<<<< HEAD
-=======
     ]
 }
 
@@ -35,7 +33,6 @@
         {"path": "bitmind/open-images-v7"},
         {"path": "bitmind/celeb-a-hq"},
         {"path": "bitmind/ffhq-256"}
->>>>>>> 9ec4761d
     ]
 }
 
