--- conflicted
+++ resolved
@@ -56,12 +56,8 @@
 
         self.last_responding_miner_uids = []
         self.random_image_generator = RandomImageGenerator(use_random_diffuser=True, diffuser_name=None)
-<<<<<<< HEAD
+        self.image_annotation_generator = ImageAnnotationGenerator(model_name=IMAGE_ANNOTATION_MODEL)
         self.validator_proxy = ValidatorProxy(self)
-=======
-        self.image_annotation_generator = ImageAnnotationGenerator(model_name=IMAGE_ANNOTATION_MODEL)
-        #self.validator_proxy = ValidatorProxy(self)
->>>>>>> 92cf3e44
 
     async def forward(self):
         """
