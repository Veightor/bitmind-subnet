--- conflicted
+++ resolved
@@ -29,22 +29,12 @@
         self.prediction_history[uid].append(prediction)
         self.label_history[uid].append(label)
 
-<<<<<<< HEAD
     def get_metrics(self, uid: int):
-        recent_preds = self.prediction_history[uid]
-        recent_labels = self.label_history[uid]
-=======
-    def get_metrics(self, uid: int, n_predictions: int = 100):
         """
         Get the performance metrics for a miner based on their last n predictions
         """
-        if n_predictions > self.store_last_n_predictions:
-            bt.logging.warning(
-                f"n_predictions {n_predictions} > store_last_n_predictions {self.store_last_n_predictions}.")
-
-        recent_preds = self.prediction_history[uid][-n_predictions:]
-        recent_labels = self.label_history[uid][-n_predictions:]        
->>>>>>> e20c5896
+        recent_preds = self.prediction_history[uid]
+        recent_labels = self.label_history[uid]
         keep_idx = [i for i, p in enumerate(recent_preds) if p != -1]
         predictions = np.array([recent_preds[i] for i in keep_idx])
         labels = np.array([recent_labels[i] for i in keep_idx])
